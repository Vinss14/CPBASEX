--- conflicted
+++ resolved
@@ -2,27 +2,14 @@
 
 [pBASEX](http://dx.doi.org/10.1063/1.1807578) Abel Inversion without Polar Rebinning... in MATLAB and Python. A broader introductionto Abel inversion and the pBASEX algorithm is available in [README.pdf](https://github.com/e-champenois/CPBASEX/blob/master/README.pdf).
 
-<<<<<<< HEAD
 Quick feature list:
 - Implementation of the pBASEX Abel inversion algorithm by direct sampling of the basis functions on a Cartesian grid rather than rebinning the data into polar coordinates and introducing some error.
 - Use of singular value decomposition to speed up the least-squares fitting step.
 - L2-regularized (also fast) or pixel weighted (slower) fitting available.
 - Parallelized and efficient Abel transformed basis function calculations.
-=======
-Some features:
-
--implementation of the pBASEX Abel inversion algorithm by sampling on a cartesian grid (i.e. straight from an image) rather than rebinning into polar coordinates and introducing some error.
-
--use of singular value decomposition to speed up the least-squares fitting step.
-
--basis function regularized (also fast) or pixel weighted (slightly slower) least-squares also possible.
-
--parallelized and efficient Abel transformed basis function calculations.
->>>>>>> ed32df43
 
 # Installation
 
-<<<<<<< HEAD
 For MATLAB, simply add CPBASEX/pbasex-MATLAB/ to the MATLAB path.
 
 For Python, a [pip](https://pip.pypa.io/en/stable/) installation is recommended. From the command line (perhaps using a [virtual environment](https://docs.python.org/3/tutorial/venv.html)), simply install the [PyPi CPBASEX distribution](https://pypi.python.org/pypi/pbasex):
@@ -61,9 +48,4 @@
 In sample_pbasex, the steps required to fold an image and invert it are shown. Various forms of the result are also plotted. This requires the [Matplotlib](https://matplotlib.org/) library, which can also easily be installed with pip:
 ```sh
 $ pip3 install matplotlib
-```
-=======
-A write-up on Abel inversion, pBASEX in general, details of this particular implementation, and comparison with other methods is available in the README.pdf (not a final version).
-
-The Python package is also available at https://pypi.python.org/pypi/pbasex, and can easily be installed via pip ("pip install pbasex").
->>>>>>> ed32df43
+```